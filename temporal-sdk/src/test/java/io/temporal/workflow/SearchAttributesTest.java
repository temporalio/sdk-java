--- conflicted
+++ resolved
@@ -35,15 +35,12 @@
 import io.temporal.api.workflowservice.v1.GetWorkflowExecutionHistoryResponse;
 import io.temporal.client.WorkflowClient;
 import io.temporal.client.WorkflowOptions;
-<<<<<<< HEAD
 import io.temporal.client.WorkflowServiceException;
 import io.temporal.internal.client.WorkflowClientHelper;
 import io.temporal.internal.common.converter.SearchAttributesUtil;
 import io.temporal.testing.TestWorkflowEnvironment;
-=======
 import io.temporal.common.converter.DataConverter;
 import io.temporal.internal.client.WorkflowClientHelper;
->>>>>>> b9b41e0c
 import io.temporal.testing.internal.SDKTestOptions;
 import io.temporal.testing.internal.SDKTestWorkflowRule;
 import io.temporal.workflow.shared.TestMultiArgWorkflowFunctions.TestMultiArgWorkflowImpl;
@@ -104,17 +101,8 @@
 
   @Test
   public void testSearchAttributes() {
-<<<<<<< HEAD
     if (SDKTestWorkflowRule.useExternalService) {
       searchAttributes.remove(TEST_NEW_KEY);
-=======
-    if (testWorkflowRule.isUseExternalService()) {
-      // LocalDateTime fails to deserialize in the real service, with a message like
-      // INVALID_ARGUMENT: 2021-08-26T13:21:52.059738 is not a valid value for search attribute
-      // CustomDatetimeField of type Datetime
-      // Tracked in https://github.com/temporalio/sdk-java/issues/673
-      searchAttributes.remove(testKeyDateTime);
->>>>>>> b9b41e0c
     }
     TestNoArgsWorkflowFunc stubF =
         testWorkflowRule.getWorkflowClient().newWorkflowStub(TestNoArgsWorkflowFunc.class, options);
@@ -131,7 +119,6 @@
     SearchAttributes searchAttrFromEvent =
         startEvent.getWorkflowExecutionStartedEventAttributes().getSearchAttributes();
 
-<<<<<<< HEAD
     Map<String, Object> fieldsMap = SearchAttributesUtil.decode(searchAttrFromEvent);
     assertEquals(searchAttributes, fieldsMap);
   }
@@ -168,32 +155,6 @@
       assertEquals(e.getStatus().getCode(), Status.Code.INVALID_ARGUMENT);
     }
     searchAttributes.replace(TEST_KEY_INTEGER, TEST_VALUE_INTEGER);
-=======
-    Map<String, Payload> fieldsMap = searchAttrFromEvent.getIndexedFieldsMap();
-    Payload searchAttrStringBytes = fieldsMap.get(testKeyString);
-    DataConverter converter = DataConverter.getDefaultInstance();
-    String retrievedString =
-        converter.fromPayload(searchAttrStringBytes, String.class, String.class);
-    assertEquals(testValueString, retrievedString);
-    Payload searchAttrIntegerBytes = fieldsMap.get(testKeyInteger);
-    Integer retrievedInteger =
-        converter.fromPayload(searchAttrIntegerBytes, Integer.class, Integer.class);
-    assertEquals(testValueInteger, retrievedInteger);
-    Payload searchAttrDateTimeBytes = fieldsMap.get(testKeyDateTime);
-    if (!testWorkflowRule.isUseExternalService()) {
-      LocalDateTime retrievedDateTime =
-          converter.fromPayload(searchAttrDateTimeBytes, LocalDateTime.class, LocalDateTime.class);
-      assertEquals(testValueDateTime, retrievedDateTime);
-    }
-    Payload searchAttrBoolBytes = fieldsMap.get(testKeyBool);
-    Boolean retrievedBool =
-        converter.fromPayload(searchAttrBoolBytes, Boolean.class, Boolean.class);
-    assertEquals(testValueBool, retrievedBool);
-    Payload searchAttrDoubleBytes = fieldsMap.get(testKeyDouble);
-    Double retrievedDouble =
-        converter.fromPayload(searchAttrDoubleBytes, Double.class, Double.class);
-    assertEquals(testValueDouble, retrievedDouble);
->>>>>>> b9b41e0c
   }
 
   @Test
