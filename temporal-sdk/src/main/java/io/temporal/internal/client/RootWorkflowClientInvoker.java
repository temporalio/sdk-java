--- conflicted
+++ resolved
@@ -86,25 +86,6 @@
     StartWorkflowExecutionRequest.Builder startRequest =
         toStartRequest(dataConverterWithWorkflowContext, input);
 
-<<<<<<< HEAD
-=======
-    @Nullable
-    UserMetadata userMetadata =
-        makeUserMetaData(
-            input.getOptions().getStaticSummary(),
-            input.getOptions().getStaticDetails(),
-            dataConverterWithWorkflowContext);
-
-    StartWorkflowExecutionRequest.Builder request =
-        requestsHelper.newStartWorkflowExecutionRequest(
-            input.getWorkflowId(),
-            input.getWorkflowType(),
-            input.getHeader(),
-            input.getOptions(),
-            inputArgs.orElse(null),
-            memo,
-            userMetadata);
->>>>>>> 21d15aef
     try (@Nullable WorkflowTaskDispatchHandle eagerDispatchHandle = obtainDispatchHandle(input)) {
       boolean requestEagerExecution = eagerDispatchHandle != null;
       startRequest.setRequestEagerExecution(requestEagerExecution);
@@ -170,41 +151,8 @@
             .withContext(
                 new WorkflowSerializationContext(
                     clientOptions.getNamespace(), workflowStartInput.getWorkflowId()));
-<<<<<<< HEAD
     StartWorkflowExecutionRequestOrBuilder startRequest =
         toStartRequest(dataConverterWithWorkflowContext, workflowStartInput);
-=======
-    Optional<Payloads> workflowInput =
-        dataConverterWithWorkflowContext.toPayloads(workflowStartInput.getArguments());
-
-    @Nullable
-    Memo memo =
-        (workflowStartInput.getOptions().getMemo() != null)
-            ? Memo.newBuilder()
-                .putAllFields(
-                    intoPayloadMap(
-                        dataConverterWithWorkflowContext,
-                        workflowStartInput.getOptions().getMemo()))
-                .build()
-            : null;
-
-    @Nullable
-    UserMetadata userMetadata =
-        makeUserMetaData(
-            workflowStartInput.getOptions().getStaticSummary(),
-            workflowStartInput.getOptions().getStaticDetails(),
-            dataConverterWithWorkflowContext);
-
-    StartWorkflowExecutionRequestOrBuilder startRequest =
-        requestsHelper.newStartWorkflowExecutionRequest(
-            workflowStartInput.getWorkflowId(),
-            workflowStartInput.getWorkflowType(),
-            workflowStartInput.getHeader(),
-            workflowStartInput.getOptions(),
-            workflowInput.orElse(null),
-            memo,
-            userMetadata);
->>>>>>> 21d15aef
 
     Optional<Payloads> signalInput =
         dataConverterWithWorkflowContext.toPayloads(input.getSignalArguments());
@@ -376,13 +324,21 @@
                 .build()
             : null;
 
+    @Nullable
+    UserMetadata userMetadata =
+        makeUserMetaData(
+            workflowStartInput.getOptions().getStaticSummary(),
+            workflowStartInput.getOptions().getStaticDetails(),
+            dataConverterWithWorkflowContext);
+
     return requestsHelper.newStartWorkflowExecutionRequest(
         workflowStartInput.getWorkflowId(),
         workflowStartInput.getWorkflowType(),
         workflowStartInput.getHeader(),
         workflowStartInput.getOptions(),
         workflowInput.orElse(null),
-        memo);
+        memo,
+        userMetadata);
   }
 
   @Override
