--- conflicted
+++ resolved
@@ -686,12 +686,8 @@
     return new ChildWorkflowOutput<>(result, executionPromise);
   }
 
-<<<<<<< HEAD
   @SuppressWarnings("deprecation")
-  private Promise<Optional<Payloads>> executeChildWorkflow(
-=======
   private StartChildWorkflowExecutionParameters createChildWorkflowParameters(
->>>>>>> a73e9d99
       String workflowId,
       String name,
       ChildWorkflowOptions options,
