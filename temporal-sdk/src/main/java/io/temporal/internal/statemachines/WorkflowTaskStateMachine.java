/*
 *  Copyright (C) 2020 Temporal Technologies, Inc. All Rights Reserved.
 *
 *  Copyright 2012-2016 Amazon.com, Inc. or its affiliates. All Rights Reserved.
 *
 *  Modifications copyright (C) 2017 Uber Technologies, Inc.
 *
 *  Licensed under the Apache License, Version 2.0 (the "License"). You may not
 *  use this file except in compliance with the License. A copy of the License is
 *  located at
 *
 *  http://aws.amazon.com/apache2.0
 *
 *  or in the "license" file accompanying this file. This file is distributed on
 *  an "AS IS" BASIS, WITHOUT WARRANTIES OR CONDITIONS OF ANY KIND, either
 *  express or implied. See the License for the specific language governing
 *  permissions and limitations under the License.
 */

package io.temporal.internal.statemachines;

import com.google.protobuf.util.Timestamps;
import io.temporal.api.enums.v1.EventType;
import io.temporal.api.enums.v1.WorkflowTaskFailedCause;
import io.temporal.api.history.v1.WorkflowTaskFailedEventAttributes;
import java.util.Objects;

final class WorkflowTaskStateMachine
    extends EntityStateMachineInitialCommand<
        WorkflowTaskStateMachine.State,
        WorkflowTaskStateMachine.ExplicitEvent,
        WorkflowTaskStateMachine> {

  public interface Listener {
    /**
     * Called for each WorkflowTaskStarted event that should be handled. This listener is not called
     * for WorkflowTaskStarted that are finished unsuccessfully.
     *
     * @param startEventId eventId of the WorkflowTaskStarted event.
     * @param currentTimeMillis time of the workflow taken from the WorkflowTaskStarted event
     *     timestamp.
     * @param nonProcessedWorkflowTask true if the task is the task that wasn't processed. During
     *     workflow execution this is the last event in the history. During replay (due to query for
     *     example) the last workflow task still can return false if it is followed by other events
     *     like WorkflowExecutionCompleted.
     */
    void workflowTaskStarted(
        long startEventId, long currentTimeMillis, boolean nonProcessedWorkflowTask);

    void updateRunId(String currentRunId);
  }

  private final long workflowTaskStartedEventId;
  private final Listener listener;

  private long eventTimeOfTheLastWorkflowStartTask;
  // TODO write a comment describing the difference between workflowTaskStartedEventId and
  // startedEventId
  private long startedEventId;

  private boolean workflowTaskStarted = false;

  public static WorkflowTaskStateMachine newInstance(
      long workflowTaskStartedEventId, Listener listener) {
    return new WorkflowTaskStateMachine(workflowTaskStartedEventId, listener);
  }

  private WorkflowTaskStateMachine(long workflowTaskStartedEventId, Listener listener) {
    super(
        STATE_MACHINE_DEFINITION,
        (c) -> {
          throw new UnsupportedOperationException("doesn't generate commands");
        },
        (sm) -> {});
    this.workflowTaskStartedEventId = workflowTaskStartedEventId;
    this.listener = Objects.requireNonNull(listener);
  }

  enum ExplicitEvent {}

  enum State {
    CREATED,
    SCHEDULED,
    STARTED,
    COMPLETED,
    TIMED_OUT,
    FAILED,
  }

  public static final StateMachineDefinition<State, ExplicitEvent, WorkflowTaskStateMachine>
      STATE_MACHINE_DEFINITION =
          StateMachineDefinition.<State, ExplicitEvent, WorkflowTaskStateMachine>newInstance(
                  "WorkflowTask", State.CREATED, State.COMPLETED, State.TIMED_OUT, State.FAILED)
              .add(State.CREATED, EventType.EVENT_TYPE_WORKFLOW_TASK_SCHEDULED, State.SCHEDULED)
              .add(
                  State.SCHEDULED,
                  EventType.EVENT_TYPE_WORKFLOW_TASK_STARTED,
                  State.STARTED,
                  WorkflowTaskStateMachine::handleStarted)
              .add(State.SCHEDULED, EventType.EVENT_TYPE_WORKFLOW_TASK_TIMED_OUT, State.TIMED_OUT)
              .add(
                  State.STARTED,
                  EventType.EVENT_TYPE_WORKFLOW_TASK_COMPLETED,
                  State.COMPLETED,
                  WorkflowTaskStateMachine::handleCompleted)
              .add(
                  State.STARTED,
                  EventType.EVENT_TYPE_WORKFLOW_TASK_FAILED,
                  State.FAILED,
                  WorkflowTaskStateMachine::handleFailed)
              .add(State.STARTED, EventType.EVENT_TYPE_WORKFLOW_TASK_TIMED_OUT, State.TIMED_OUT);

  private void handleStarted() {
    eventTimeOfTheLastWorkflowStartTask = Timestamps.toMillis(currentEvent.getEventTime());
    startedEventId = currentEvent.getEventId();
    startWorkflowTaskOnce(currentEvent.getEventId() >= workflowTaskStartedEventId && !hasNextEvent);
  }

  private void handleCompleted() {
<<<<<<< HEAD
    startWorkflowTaskOnce(currentEvent.getEventId() >= workflowTaskStartedEventId && !hasNextEvent);
  }

  private synchronized void startWorkflowTaskOnce(boolean lastTaskInHistory) {
    if (!workflowTaskStarted) {
      listener.workflowTaskStarted(startedEventId, currentTimeMillis, lastTaskInHistory);
      workflowTaskStarted = true;
    }
=======
    boolean lastTaskInHistory =
        currentEvent.getEventId() >= workflowTaskStartedEventId && !hasNextEvent;
    // we trigger listener.workflowTaskStarted from handleCompleted by design.
    // If the workflow task has FAILED or other unsuccessful finish event, we don't replay such
    // workflow tasks
    listener.workflowTaskStarted(
        startedEventId, eventTimeOfTheLastWorkflowStartTask, lastTaskInHistory);
>>>>>>> a526e2ce
  }

  private void handleFailed() {
    // Reset creates a new run of a workflow. The tricky part is that the replay of the reset
    // workflow has to use the original runId up to the reset point to maintain the same results.
    // This code resets the id to the new one after the reset to ensure that the new random and UUID
    // are generated form this point.
    WorkflowTaskFailedEventAttributes attr = currentEvent.getWorkflowTaskFailedEventAttributes();
    if (attr.getCause() == WorkflowTaskFailedCause.WORKFLOW_TASK_FAILED_CAUSE_RESET_WORKFLOW) {
      this.listener.updateRunId(attr.getNewRunId());
    }
  }
}<|MERGE_RESOLUTION|>--- conflicted
+++ resolved
@@ -53,11 +53,10 @@
   private final long workflowTaskStartedEventId;
   private final Listener listener;
 
+  // TODO write a comment describing the difference between workflowTaskStartedEventId and
+  //  startedEventId
+  private long startedEventId;
   private long eventTimeOfTheLastWorkflowStartTask;
-  // TODO write a comment describing the difference between workflowTaskStartedEventId and
-  // startedEventId
-  private long startedEventId;
-
   private boolean workflowTaskStarted = false;
 
   public static WorkflowTaskStateMachine newInstance(
@@ -110,6 +109,14 @@
                   WorkflowTaskStateMachine::handleFailed)
               .add(State.STARTED, EventType.EVENT_TYPE_WORKFLOW_TASK_TIMED_OUT, State.TIMED_OUT);
 
+  private synchronized void startWorkflowTaskOnce(boolean lastTaskInHistory) {
+    if (!workflowTaskStarted) {
+      listener.workflowTaskStarted(
+          startedEventId, eventTimeOfTheLastWorkflowStartTask, lastTaskInHistory);
+      workflowTaskStarted = true;
+    }
+  }
+
   private void handleStarted() {
     eventTimeOfTheLastWorkflowStartTask = Timestamps.toMillis(currentEvent.getEventTime());
     startedEventId = currentEvent.getEventId();
@@ -117,24 +124,7 @@
   }
 
   private void handleCompleted() {
-<<<<<<< HEAD
     startWorkflowTaskOnce(currentEvent.getEventId() >= workflowTaskStartedEventId && !hasNextEvent);
-  }
-
-  private synchronized void startWorkflowTaskOnce(boolean lastTaskInHistory) {
-    if (!workflowTaskStarted) {
-      listener.workflowTaskStarted(startedEventId, currentTimeMillis, lastTaskInHistory);
-      workflowTaskStarted = true;
-    }
-=======
-    boolean lastTaskInHistory =
-        currentEvent.getEventId() >= workflowTaskStartedEventId && !hasNextEvent;
-    // we trigger listener.workflowTaskStarted from handleCompleted by design.
-    // If the workflow task has FAILED or other unsuccessful finish event, we don't replay such
-    // workflow tasks
-    listener.workflowTaskStarted(
-        startedEventId, eventTimeOfTheLastWorkflowStartTask, lastTaskInHistory);
->>>>>>> a526e2ce
   }
 
   private void handleFailed() {
