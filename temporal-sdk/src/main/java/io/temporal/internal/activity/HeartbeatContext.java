--- conflicted
+++ resolved
@@ -16,17 +16,13 @@
    */
   <V> Optional<V> getHeartbeatDetails(Class<V> detailsClass, Type detailsGenericType);
 
-<<<<<<< HEAD
   /**
    * @see io.temporal.activity.ActivityExecutionContext#getLastHeartbeatDetails(Class)
    */
   <V> Optional<V> getLastHeartbeatDetails(Class<V> detailsClass, Type detailsGenericType);
 
   Object getLatestHeartbeatDetails();
-=======
-  Object getLastHeartbeatDetails();
 
   /** Cancel any pending heartbeat and discard cached heartbeat details. */
   void cancelOutstandingHeartbeat();
->>>>>>> 0b885071
 }