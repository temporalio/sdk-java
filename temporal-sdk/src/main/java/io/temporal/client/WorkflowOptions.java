--- conflicted
+++ resolved
@@ -351,13 +351,9 @@
           cronSchedule,
           memo,
           searchAttributes,
-<<<<<<< HEAD
           typedSearchAttributes,
-          contextPropagators);
-=======
           contextPropagators,
           disableEagerExecution);
->>>>>>> a73e9d99
     }
 
     /**
@@ -375,13 +371,9 @@
           cronSchedule,
           memo,
           searchAttributes,
-<<<<<<< HEAD
           typedSearchAttributes,
-          contextPropagators);
-=======
           contextPropagators,
           disableEagerExecution);
->>>>>>> a73e9d99
     }
   }
 
@@ -422,13 +414,9 @@
       String cronSchedule,
       Map<String, Object> memo,
       Map<String, ?> searchAttributes,
-<<<<<<< HEAD
       SearchAttributes typedSearchAttributes,
-      List<ContextPropagator> contextPropagators) {
-=======
       List<ContextPropagator> contextPropagators,
       boolean disableEagerExecution) {
->>>>>>> a73e9d99
     this.workflowId = workflowId;
     this.workflowIdReusePolicy = workflowIdReusePolicy;
     this.workflowRunTimeout = workflowRunTimeout;
@@ -524,13 +512,9 @@
         && Objects.equal(cronSchedule, that.cronSchedule)
         && Objects.equal(memo, that.memo)
         && Objects.equal(searchAttributes, that.searchAttributes)
-<<<<<<< HEAD
         && Objects.equal(typedSearchAttributes, that.typedSearchAttributes)
-        && Objects.equal(contextPropagators, that.contextPropagators);
-=======
         && Objects.equal(contextPropagators, that.contextPropagators)
         && Objects.equal(disableEagerExecution, that.disableEagerExecution);
->>>>>>> a73e9d99
   }
 
   @Override
@@ -546,13 +530,9 @@
         cronSchedule,
         memo,
         searchAttributes,
-<<<<<<< HEAD
         typedSearchAttributes,
-        contextPropagators);
-=======
         contextPropagators,
         disableEagerExecution);
->>>>>>> a73e9d99
   }
 
   @Override
