--- conflicted
+++ resolved
@@ -46,7 +46,6 @@
 import io.temporal.testing.SimulatedTimeoutException;
 import io.temporal.testing.TestEnvironmentOptions;
 import io.temporal.testing.TestWorkflowEnvironment;
-import io.temporal.worker.FactoryOptions;
 import io.temporal.worker.Worker;
 import io.temporal.worker.WorkerFactoryOptions;
 import io.temporal.workflow.ActivityTimeoutException;
@@ -100,11 +99,7 @@
     TestEnvironmentOptions options =
         new TestEnvironmentOptions.Builder()
             .setFactoryOptions(
-<<<<<<< HEAD
                 WorkerFactoryOptions.newBuilder()
-=======
-                FactoryOptions.newBuilder()
->>>>>>> 1039c7df
                     .setContextPropagators(Collections.singletonList(new TestContextPropagator()))
                     .build())
             .build();
