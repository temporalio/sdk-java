--- conflicted
+++ resolved
@@ -34,7 +34,6 @@
     return new Builder();
   }
 
-<<<<<<< HEAD
   public static Builder newBuilder(WorkerOptions options) {
     return new Builder(options);
   }
@@ -47,10 +46,6 @@
 
   static {
     DEFAULT_INSTANCE = WorkerOptions.newBuilder().build();
-=======
-  public static Builder newBuilder(WorkerOptions source) {
-    return new Builder(source);
->>>>>>> 1039c7df
   }
 
   public static final class Builder {
@@ -77,7 +72,9 @@
     private Builder() {}
 
     private Builder(WorkerOptions o) {
-<<<<<<< HEAD
+      if (o == null) {
+        return;
+      }
       disableWorkflowWorker = o.disableWorkflowWorker;
       disableActivityWorker = o.disableActivityWorker;
       workerActivitiesPerSecond = o.workerActivitiesPerSecond;
@@ -96,29 +93,6 @@
       interceptorFactory = o.interceptorFactory;
       metricsScope = o.metricsScope;
       enableLoggingInReplay = o.enableLoggingInReplay;
-=======
-      if (o == null) {
-        return;
-      }
-      this.disableWorkflowWorker = o.disableWorkflowWorker;
-      this.disableActivityWorker = o.disableActivityWorker;
-      this.workerActivitiesPerSecond = o.workerActivitiesPerSecond;
-      this.identity = o.identity;
-      this.dataConverter = o.dataConverter;
-      this.maxConcurrentActivityExecutionSize = o.maxConcurrentActivityExecutionSize;
-      this.maxConcurrentWorkflowExecutionSize = o.maxConcurrentWorkflowExecutionSize;
-      this.maxConcurrentLocalActivityExecutionSize = o.maxConcurrentLocalActivityExecutionSize;
-      this.taskListActivitiesPerSecond = o.taskListActivitiesPerSecond;
-      this.activityPollerOptions = o.activityPollerOptions;
-      this.workflowPollerOptions = o.workflowPollerOptions;
-      this.reportActivityCompletionRetryOptions = o.reportActivityCompletionRetryOptions;
-      this.reportActivityFailureRetryOptions = o.reportActivityFailureRetryOptions;
-      this.reportWorkflowCompletionRetryOptions = o.reportWorkflowCompletionRetryOptions;
-      this.reportWorkflowFailureRetryOptions = o.reportWorkflowFailureRetryOptions;
-      this.interceptorFactory = o.interceptorFactory;
-      this.metricsScope = o.metricsScope;
-      this.enableLoggingInReplay = o.enableLoggingInReplay;
->>>>>>> 1039c7df
     }
 
     /**
