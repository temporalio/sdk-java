--- conflicted
+++ resolved
@@ -19,11 +19,7 @@
 
 package io.temporal.internal.replay;
 
-<<<<<<< HEAD
-=======
 import io.temporal.common.converter.DataConverter;
-import io.temporal.internal.common.OptionsUtils;
->>>>>>> cdde71e1
 import io.temporal.internal.common.WorkflowExecutionUtils;
 import io.temporal.internal.replay.HistoryHelper.DecisionEvents;
 import io.temporal.internal.worker.WorkflowExecutionException;
@@ -46,7 +42,6 @@
 import io.temporal.proto.decision.UpsertWorkflowSearchAttributesDecisionAttributes;
 import io.temporal.proto.event.ActivityTaskCancelRequestedEventAttributes;
 import io.temporal.proto.event.ActivityTaskCanceledEventAttributes;
-import io.temporal.proto.event.ActivityTaskScheduledEventAttributes;
 import io.temporal.proto.event.ActivityTaskStartedEventAttributes;
 import io.temporal.proto.event.ChildWorkflowExecutionCanceledEventAttributes;
 import io.temporal.proto.event.ChildWorkflowExecutionCompletedEventAttributes;
@@ -60,7 +55,6 @@
 import io.temporal.proto.event.RequestCancelActivityTaskFailedEventAttributes;
 import io.temporal.proto.event.RequestCancelExternalWorkflowExecutionFailedEventAttributes;
 import io.temporal.proto.event.StartChildWorkflowExecutionFailedEventAttributes;
-import io.temporal.proto.event.StartChildWorkflowExecutionInitiatedEventAttributes;
 import io.temporal.proto.event.TimerCanceledEventAttributes;
 import io.temporal.proto.event.TimerFiredEventAttributes;
 import io.temporal.proto.event.WorkflowExecutionStartedEventAttributes;
@@ -215,47 +209,6 @@
     return nextDecisionEventId;
   }
 
-  /**
-   * @return true if it is not replay or retryOptions are present in the
-   *     StartChildWorkflowExecutionInitiated event.
-   */
-  boolean isChildWorkflowExecutionInitiatedWithRetryOptions() {
-    Optional<HistoryEvent> optionalEvent = getOptionalDecisionEvent(nextDecisionEventId);
-    if (!optionalEvent.isPresent()) {
-      return true;
-    }
-    HistoryEvent event = optionalEvent.get();
-    if (event.getEventType() != EventType.StartChildWorkflowExecutionInitiated) {
-      return false;
-    }
-    if (!event.hasStartChildWorkflowExecutionInitiatedEventAttributes()) {
-      throw new Error("Corrupted event: " + event);
-    }
-    StartChildWorkflowExecutionInitiatedEventAttributes attr =
-        event.getStartChildWorkflowExecutionInitiatedEventAttributes();
-    return attr.hasRetryPolicy();
-  }
-
-  /**
-   * @return true if it is not replay or retryOptions are present in the ActivityTaskScheduled
-   *     event. false is only for the legacy code that used client side retry.
-   */
-  boolean isActivityScheduledWithRetryOptions() {
-    Optional<HistoryEvent> optionalEvent = getOptionalDecisionEvent(nextDecisionEventId);
-    if (!optionalEvent.isPresent()) {
-      return true;
-    }
-    HistoryEvent event = optionalEvent.get();
-    if (event.getEventType() != EventType.ActivityTaskScheduled) {
-      return false;
-    }
-    if (!event.hasActivityTaskScheduledEventAttributes()) {
-      throw new Error("Corrupted event: " + event);
-    }
-    ActivityTaskScheduledEventAttributes attr = event.getActivityTaskScheduledEventAttributes();
-    return attr.hasRetryPolicy();
-  }
-
   void handleStartChildWorkflowExecutionInitiated(HistoryEvent event) {
     DecisionStateMachine decision =
         getDecision(new DecisionId(DecisionTarget.CHILD_WORKFLOW, event.getEventId()));
@@ -469,13 +422,8 @@
     decisions.clear();
   }
 
-<<<<<<< HEAD
   void completeWorkflowExecution(Optional<Payloads> output) {
-    addAllMissingVersionMarker(false, Optional.empty());
-=======
-  void completeWorkflowExecution(byte[] output) {
-    addAllMissingVersionMarker();
->>>>>>> cdde71e1
+    addAllMissingVersionMarker();
 
     CompleteWorkflowExecutionDecisionAttributes.Builder attributes =
         CompleteWorkflowExecutionDecisionAttributes.newBuilder();
