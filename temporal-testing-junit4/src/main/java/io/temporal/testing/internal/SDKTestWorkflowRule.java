--- conflicted
+++ resolved
@@ -201,10 +201,6 @@
     }
   }
 
-<<<<<<< HEAD
-  public Statement apply(@NonNull Statement base, @NonNull Description description) {
-    return testWorkflowRule.apply(base, description);
-=======
   public Statement apply(@Nonnull Statement base, Description description) {
     Statement testWorkflowStatement = base;
 
@@ -215,7 +211,6 @@
     }
 
     return testWorkflowRule.apply(testWorkflowStatement, description);
->>>>>>> 517aa52a
   }
 
   public <T extends WorkerInterceptor> T getInterceptor(Class<T> type) {
@@ -302,13 +297,7 @@
   }
 
   public WorkflowStub newUntypedWorkflowStub(String workflow) {
-<<<<<<< HEAD
-    return getWorkflowClient()
-        .newUntypedWorkflowStub(
-            workflow, SDKTestOptions.newWorkflowOptionsForTaskQueue(getTaskQueue()));
-=======
     return testWorkflowRule.newUntypedWorkflowStub(workflow);
->>>>>>> 517aa52a
   }
 
   public WorkflowStub newUntypedWorkflowStubTimeoutOptions(String workflow) {
