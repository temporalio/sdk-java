--- conflicted
+++ resolved
@@ -45,15 +45,8 @@
  *
  * <p>Example usage:
  *
-<<<<<<< HEAD
- * <p>
- *
- * <pre>
+ * <pre><code>
  * BackoffThrottler throttler = new BackoffThrottler(50, 1000, 60000, 2, 0.1);
-=======
- * <pre><code>
- * BackoffThrottler throttler = new BackoffThrottler(1000, 60000, 2);
->>>>>>> ee6ce186
  * while(!stopped) {
  *     try {
  *         long throttleMs = throttler.getSleepTime();
