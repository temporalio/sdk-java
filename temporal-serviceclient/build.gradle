// Run 'gradle checkUpdates' to find out which dependencies have newer versions

buildscript {
    dependencies {
        classpath 'com.google.protobuf:protobuf-gradle-plugin:0.8.13'
    }
}

plugins {
    id 'com.google.protobuf' version '0.8.13'
    id 'java-library'
    id 'net.ltgt.errorprone' version '1.3.0'
    id 'net.minecrell.licenser' version '0.4.1'
    id 'maven-publish'
    id 'signing'
    id 'de.marcphilipp.nexus-publish' version '0.4.0'
    id 'name.remal.check-updates' version '1.1.4'
}

apply plugin: 'com.google.protobuf'
apply plugin: 'idea' // IntelliJ plugin to see files generated from protos
apply plugin: 'maven-publish'
apply plugin: 'de.marcphilipp.nexus-publish'
apply plugin: 'java'

if (hasProperty('signing.keyId')) {
    apply plugin: 'signing'
    signing {
        sign configurations.archives
    }
}

// v0.20.0-2-g000a42a -> 0.20.0-2-g000a42a
ext.getTag = { ->
    def stdout = new ByteArrayOutputStream()
    exec {
        commandLine 'git', 'describe', '--tags'
        standardOutput = stdout
    }
    return stdout.toString().trim().substring(1)
}

// 0.20.0-2-g000a42a -> 0.20.0-SNAPSHOT
// 0.20.0 -> 0.20.0
// Used to name jar files
ext.getVersionName = { ->
    def split = getTag().split('-')
    if (split.size() > 1) {
        return split[0] + '-SNAPSHOT'
    }
    return split[0]
}

// 0.20.0-SNAPSHOT -> 0.20.0
// 0.20.0 -> 0.20.0
// Stored int version.properties which is loaded
// and used as a value of temporal-client-version gRPC header.
ext.getClientVersionName = { ->
    def split = getVersionName().split('-')
    return split[0]
}

group = 'io.temporal'
version = getVersionName()
//archivesBaseName = "temporal-sdk"

description = '''Temporal Workflow Java SDK'''

java {
    sourceCompatibility = JavaVersion.VERSION_1_8
    targetCompatibility = JavaVersion.VERSION_1_8
    withJavadocJar()
    withSourcesJar()
}

dependencies {
    errorproneJavac('com.google.errorprone:javac:9+181-r4173-1')
    errorprone('com.google.errorprone:error_prone_core:2.4.0')

    api 'io.grpc:grpc-protobuf:1.33.1'
    api 'io.grpc:grpc-stub:1.33.1'
    api 'io.grpc:grpc-core:1.33.1'
    api group: 'com.google.protobuf', name: 'protobuf-java-util', version: '3.13.0'
    api group: 'com.uber.m3', name: 'tally-core', version: '0.6.1'
    api group: 'org.slf4j', name: 'slf4j-api', version: '1.7.30'

<<<<<<< HEAD
    implementation 'io.grpc:grpc-netty-shaded:1.32.1'
    if (!JavaVersion.current().isJava8()) {
        implementation 'javax.annotation:javax.annotation-api:1.3.2'
    }
=======
    implementation 'io.grpc:grpc-netty-shaded:1.33.1'
>>>>>>> ab8fd401

    testImplementation group: 'ch.qos.logback', name: 'logback-classic', version: '1.2.3'
    testImplementation group: 'com.googlecode.junit-toolbox', name: 'junit-toolbox', version: '2.4'
    testImplementation group: 'junit', name: 'junit', version: '4.13.1'
}

configurations.all {
    // Conflicts with logback
    exclude group: 'org.slf4j', module: 'slf4j-simple'
}

license {
    header rootProject.file('license-header.txt')
    exclude '**/*.puml'
}

task initSubmodules(type: Exec) {
    description = 'Initializes submodules'
    commandLine 'git', 'submodule', 'init'
}

task updateSubmodules(type: Exec) {
    dependsOn initSubmodules
    description = 'Update submodules'
    commandLine 'git', 'submodule', 'update'
}

//TODO(maxim): For some reason the following doesn't exclude proto files from the lib jar.
// But it should according to https://github.com/google/protobuf-gradle-plugin/issues/390
jar {
    exclude '**.proto'
    includeEmptyDirs false
}

protobuf {
    protoc {
        artifact = 'com.google.protobuf:protoc:3.13.0'
    }
    plugins {
        grpc {
            artifact = 'io.grpc:protoc-gen-grpc-java:1.33.1'
        }
    }
    generateProtoTasks {
        all().each { task -> task.dependsOn updateSubmodules }
        all()*.plugins {
            grpc {
                outputSubDir = 'java'
            }
        }
    }
}

clean {
    delete protobuf.generatedFilesBaseDir
}

protobuf {
    generatedFilesBaseDir = "$buildDir/generated"
}

idea {
    module {
        sourceDirs += file("$buildDir/generated/main/java")
        sourceDirs += file("$buildDir/generated/main/grpc")
    }
}

compileJava {
    dependsOn 'googleJavaFormat'
    options.encoding = 'UTF-8'
    options.compilerArgs << '-Xlint:none' << '-Xlint:deprecation' << '-Werror'
    options.errorprone.excludedPaths = '.*/generated-sources/.*'
}

compileTestJava {
    options.encoding = 'UTF-8'
    options.compilerArgs << '-Xlint:none' << '-Xlint:deprecation' << '-Werror'
    options.errorprone.excludedPaths = '.*/generated-sources/.*'
}

// Generation version.properties for value to be included into the request header
task createProperties(dependsOn: processResources) {
    doLast {
        def subdir = new File("$buildDir/resources/main/io/temporal/")
        if (!subdir.exists()) {
            subdir.mkdirs()
        }
        new File("$buildDir/resources/main/io/temporal/version.properties").withWriter { w ->
            Properties p = new Properties()
            p['temporal-client-version'] = getClientVersionName()
            p.store w, null
        }
    }
}

classes {
    dependsOn createProperties
}

if (JavaVersion.current().isJava8Compatible()) {
    allprojects {
        tasks.withType(Javadoc) {
            options.addStringOption('Xdoclint:none', '-quiet')
        }
    }
}

javadoc {
    options.encoding = 'UTF-8'
    if (JavaVersion.current().isJava9Compatible()) {
        options.addBooleanOption('html5', true)
    }
}

// Needed to include generated fils into the source jar
task sourceJar(type: Jar) {
    from sourceSets.main.allSource, file("$buildDir/generated/main/java")
    classifier "sources"
}

task registerNamespace(type: JavaExec) {
    main = 'io.temporal.serviceclient.RegisterTestNamespace'
    classpath = sourceSets.test.runtimeClasspath
}

test {
    dependsOn 'registerNamespace'
    dependsOn 'checkLicenseMain'
    testLogging {
        events 'passed', 'skipped', 'failed'
        exceptionFormat 'full'
        // Uncomment the following line if you want to see test logs in gradlew run.
        showStandardStreams true
    }
    forkEvery = 1
    maxParallelForks = Runtime.runtime.availableProcessors().intdiv(2) ?: 1
}

publishing {
    publications {
        mavenJava(MavenPublication) {
            from components.java
            versionMapping {
                usage('java-api') {
                    fromResolutionOf('runtimeClasspath')
                }
                usage('java-runtime') {
                    fromResolutionResult()
                }
            }
            pom {
                name = 'Temporal Java GRPC Client'
                packaging = 'jar'
                // optionally artifactId can be defined here
                description = 'Client to Temporal GRPC service'
                url = 'https://github.com/temporalio/temporal-java-sdk'

                scm {
                    connection = 'scm:git@github.com:temporalio/temporal-java-sdk.git'
                    developerConnection = 'scm:git@github.com:temporalio/temporal-java-sdk.git'
                    url = 'https://github.com/temporalio/temporal-java-sdk.git'
                }

                licenses {
                    license {
                        name = 'The Apache License, Version 2.0'
                        url = 'http://www.apache.org/licenses/LICENSE-2.0.txt'
                    }
                }

                developers {
                    developer {
                        id = 'mfateev'
                        name = 'Maxim Fateev'
                        email = 'maxim@temporal.io'
                    }
                    developer {
                        id = 'samarabbas'
                        name = 'Samar Abbas'
                        email = 'samar@temporal.io'
                    }
                }
            }
        }

    }

    signing {
        sign publishing.publications.mavenJava
    }

    // Uncomment to test local publishing and comment nexusPublishing
//    repositories {
//        maven {
//            def releasesRepoUrl = "$System.env.HOME/repos/releases"
//            def snapshotsRepoUrl = "$System.env.HOME/repos/snapshots"
//            url = version.endsWith('SNAPSHOT') ? snapshotsRepoUrl : releasesRepoUrl
//        }
//    }

}

nexusPublishing {
    repositories {
        sonatype {
            username = project.hasProperty('ossrhUsername') ? project.property('ossrhUsername') : ''
            password = project.hasProperty('ossrhPassword') ? project.property('ossrhPassword') : ''
        }
    }
}<|MERGE_RESOLUTION|>--- conflicted
+++ resolved
@@ -84,14 +84,10 @@
     api group: 'com.uber.m3', name: 'tally-core', version: '0.6.1'
     api group: 'org.slf4j', name: 'slf4j-api', version: '1.7.30'
 
-<<<<<<< HEAD
-    implementation 'io.grpc:grpc-netty-shaded:1.32.1'
+    implementation 'io.grpc:grpc-netty-shaded:1.33.1'
     if (!JavaVersion.current().isJava8()) {
         implementation 'javax.annotation:javax.annotation-api:1.3.2'
     }
-=======
-    implementation 'io.grpc:grpc-netty-shaded:1.33.1'
->>>>>>> ab8fd401
 
     testImplementation group: 'ch.qos.logback', name: 'logback-classic', version: '1.2.3'
     testImplementation group: 'com.googlecode.junit-toolbox', name: 'junit-toolbox', version: '2.4'
